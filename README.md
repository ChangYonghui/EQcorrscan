# EQcorrscan
A python package to conduct match-filter earthquake detections.

[![TravisCI Status](https://travis-ci.org/calum-chamberlain/EQcorrscan.svg?branch=master)](https://travis-ci.org/calum-chamberlain/EQcorrscan)
[![DOI](https://zenodo.org/badge/18852/calum-chamberlain/EQcorrscan.svg)](https://zenodo.org/badge/latestdoi/18852/calum-chamberlain/EQcorrscan)
[![Documentation Status](http://readthedocs.org/projects/eqcorrscan/badge/?version=latest)](http://eqcorrscan.readthedocs.org/en/latest/?badge=latest)

The latest release can be installed on OSX and Linux via pip:

**pip install EQcorrscan**

If you are looking for a (relatively) stable release, please download the latest
<<<<<<< HEAD
[release](https://github.com/calum-chamberlain/EQcorrscan/releases).
Changes will be implemented first to the develop branch, then pushed to the master and released.  Please raise issues on this repository, preferably
=======
[release](https://github.com/calum-chamberlain/EQcorrscan/releases/tag/v0.0.4).
Please raise issues on this repository, preferably
>>>>>>> 7649870e
with helpful comments, like line numbers, the command run and the error messages.
Alternatively, fork the master and help me develop this!

# Installation
We are now listed on pypi!  Installation has been tested on both OSX and Linux (Ubuntu) and
is as simple as:

*pip install EQcorrscan*

If you have any issues installing please let me know.  You will need to install openCV
seperately using (on Linux):

*sudo apt-get install python-opencv*

Or, for Mac users, this is available on Macports or other similar package managers.

The full documentation for this package can be found here:
[EQcorrscan](http://calum-chamberlain.github.io/EQcorrscan/) - you are also
welcome to suggest documentation updates or update the doc in the develop branch, please
do not work on the documentation in the gh-pages branch!

This package contains routines to enable the user to conduct match-filter earthquake
detections using [obspy](https://github.com/obspy/obspy/wiki) bindings when reading
and writing seismic data, and the correlation routine in [openCV](http://opencv.org/).
Neither of these packages are installed by this software, due to a range of
licenses being implemented.  However, both are open-source and should be installed
before using this package.  This package was written to implement the Matlab routines
used by Chamberlain et al. (2014) for the detection of low-frequency earthquakes.

Also within this package are:
* Clustering routines for seismic data;
* Peak finding algorithm (basic);
* Automatic amplitude picker for local magnitude scale;
* [Seisan](http://seisan.info/) S-file integration for database management and routine earthquake location;
* Stacking routines including phase-weighted stacking based on Thurber at al. (2014);
* Brightness based template creation based on the work of Frank et al. (2014)

This package is written by Calum Chamberlain of Victoria University of Wellington, and
is distributed under the LGPL GNU License, Copyright Calum Chamberlain 2015.

# Installation
If you understand that this package is in **heavy** development, but don't plan
on contributing to your own fork, or if you just want to give this package a spin,
then this package can be installed by pip:

*pip install EQcorrscan*

You will likely need sudo permissions to run this command.  This installation
method is quite new to the package (as of v0.0.4), so there are some things that
are changing in the install process at the moment.  This should be smoothed out
by v0.1.0 (maybe mid 2016).

# Parameter files
To use this package you will need to set up default parameters in the parameter
file. Currently these are located in the source directory, this will change in
the future, hopefully. It is recommended that you copy these default parameter
files before adding your own to allow you to easily transfer back to other
parameter set ups. **These are being migrated to a script directory along with all scripts
for version 0.0.5***

# Contributing
Please fork this project and work on it there then create a pull request to
merge back into develop.

When you make changes please run the tests in the test directory to ensure
everything merges with minimum effort.

Please document your functions following the other documentation within the
functions, these doc-scripts will then be built into the main documentation
using Sphinx.

We are trying to implement a better branching model, following that found here:
http://nvie.com/posts/a-successful-git-branching-model/
To this end, please fork the development branch if you want to develop
things, and flag issues in the master for us to bugfix.
If you have a feature you want to develop please create a new branch
of the development branch for this and work in there, we can then merge
it back in to the development branch when it is stable enough.

This branching model (git-flow) is pretty well established, and I would recommend
you to install [git-flow](https://github.com/nvie/gitflow/wiki/Installation) and
read their [docs](https://github.com/nvie/gitflow). It seems pretty intuitive and
will keep us all branching in the same way.

# References
* CJ Chamberlain, DR Shelly, J Townend, TA Stern (2014) [Low‐frequency earthquakes reveal punctuated slow slip on the deep extent of the Alpine Fault, New Zealand](http://onlinelibrary.wiley.com/doi/10.1002/2014GC005436/full), __G-cubed__,doi:10.1002/2014GC005436
* Thurber, C. H., Zeng, X., Thomas, A. M., & Audet, P. (2014). [Phase‐Weighted Stacking Applied to Low‐Frequency Earthquakes](http://www.bssaonline.org/content/early/2014/08/12/0120140077.abstract), __BSSA__, doi:10.1785/0120140077.
* Frank, W. B., & Shapiro, N. M. (2014). [Automatic detection of low-frequency earthquakes (LFEs) based on a beamformed network response](http://gji.oxfordjournals.org/content/197/2/1215.short), __Geophysical Journal International__, 197(2), 1215-1223, doi:10.1093/gji/ggu058.<|MERGE_RESOLUTION|>--- conflicted
+++ resolved
@@ -10,13 +10,8 @@
 **pip install EQcorrscan**
 
 If you are looking for a (relatively) stable release, please download the latest
-<<<<<<< HEAD
 [release](https://github.com/calum-chamberlain/EQcorrscan/releases).
 Changes will be implemented first to the develop branch, then pushed to the master and released.  Please raise issues on this repository, preferably
-=======
-[release](https://github.com/calum-chamberlain/EQcorrscan/releases/tag/v0.0.4).
-Please raise issues on this repository, preferably
->>>>>>> 7649870e
 with helpful comments, like line numbers, the command run and the error messages.
 Alternatively, fork the master and help me develop this!
 
